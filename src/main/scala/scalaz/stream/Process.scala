--- conflicted
+++ resolved
@@ -185,7 +185,6 @@
    * we do not modify the `fallback` arguments to any `Await` produced
    * by this `Process`.
    */
-<<<<<<< HEAD
   final def fby[F2[x]>:F[x],O2>:O](p2: => Process[F2,O2]): Process[F2,O2] =
     this append p2
   //todo: verify if we really do :  fby alias for append
@@ -202,21 +201,6 @@
 //
 //    }
 
-=======
-  final def fby[F2[x]>:F[x],O2>:O](p2: => Process[F2,O2]): Process[F2,O2] = this match {
-    case h@Halt(e) => e match {
-      case End =>
-        try p2
-          catch { case End => h
-          case e2: Throwable => Halt(e2)
-        }
-      case _ => h
-    }
-    case Emit(h, t) => emitSeq(h, t fby p2)
-    case Await(req,recv,fb,c) =>
-      Await(req, recv andThen (_ fby p2), fb, c)
-  }
->>>>>>> cc4455fe
 
   /** operator alias for `fby` */
   final def |||[F2[x]>:F[x],O2>:O](p2: => Process[F2,O2]): Process[F2,O2] = fby(p2)
@@ -381,27 +365,6 @@
    * Append to the `fallback` and `cleanup` arguments of the _next_ `Await`.
    */
   final def orElse[F2[x]>:F[x],O2>:O](fallback0: => Process[F2,O2], cleanup0: => Process[F2,O2] = halt): Process[F2,O2] = {
-<<<<<<< HEAD
-=======
-    lazy val fallback: Process[F2,O2] = try {
-      fallback0 match {
-        case Emit(h, t) => Emit(h.view.asInstanceOf[Seq[O2]], t.asInstanceOf[Process[F2,O2]])
-        case _ => fallback0
-      }
-    } catch {
-      case e: Throwable => Halt(e)
-    }
-
-    lazy val cleanup: Process[F2,O2] = try {
-      cleanup0 match {
-        case Emit(h, t) => Emit(h.view.asInstanceOf[Seq[O2]], t.asInstanceOf[Process[F2,O2]])
-        case _ => cleanup0
-      }
-    } catch {
-      case e: Throwable => Halt(e)
-    }
-
->>>>>>> cc4455fe
     def go(cur: Process[F,O]): Process[F2,O2] = cur match {
       case Await_(req,recv) =>
         Await_[F2,Any,O2](req, r  => r match {
@@ -418,7 +381,6 @@
     }
     go(this)
 
-<<<<<<< HEAD
 //    lazy val fallback: Process[F2,O2] = fallback0 match {
 //      case Emit(h, t) => Emit(h.view.asInstanceOf[Seq[O2]], t.asInstanceOf[Process[F2,O2]])
 //      case _ => fallback0
@@ -479,8 +441,6 @@
           case e2: Throwable => Halt(CausedBy(e2, e))
         }
     }
-=======
->>>>>>> cc4455fe
   }
 
   /**
